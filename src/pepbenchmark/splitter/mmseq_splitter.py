# Copyright ZGCA
#
# Licensed under the Apache License, Version 2.0 (the "License");
# you may not use this file except in compliance with the License.
# You may obtain a copy of the License at
#
#      http://www.apache.org/licenses/LICENSE-2.0
#
# Unless required by applicable law or agreed to in writing, software
# distributed under the License is distributed on an "AS IS" BASIS,
# WITHOUT WARRANTIES OR CONDITIONS OF ANY KIND, either express or implied.
# See the License for the specific language governing permissions and
# limitations under the License.

import os
import tempfile
from typing import Any, Dict, List, Optional, Tuple, Union

import numpy as np

from pepbenchmark.pep_utils.mmseq2 import (
    parse_cluster_tsv,
    run_mmseqs_clustering,
    save_fasta,
)
from pepbenchmark.splitter.base_splitter import AbstractSplitter
from pepbenchmark.utils.logging import get_logger

logger = get_logger(__name__)


class MMseqs2Splitter(AbstractSplitter):
    """
    MMseqs2-based sequence splitter for homology-aware splitting.

    This splitter uses MMseqs2 clustering to ensure that similar sequences
    are placed in the same split, preventing data leakage in evaluation.

    Result Key Naming Conventions:
    - get_split_indices_n(): Returns keys as "seed_X" (X = 0 to n_splits-1)
    - get_split_kfold_indices(): Returns keys as "fold_X" (X = 0 to k_folds-1)
    - get_split_indices(): Returns single dict with "train", "valid", "test" keys

    Initializes the MMseqs2Splitter, including caching mechanism for clustering results to avoid
    re-clustering when the same data and parameters are used.
    """

    def __init__(self):
        super().__init__()
        self.cluster_map = None
        self._cached_identity = None
        self._cached_params = None
        self._cached_data_hash = None

    def get_split_indices(
        self,
        data: List[str],
        frac_train: float = 0.8,
        frac_valid: float = 0.1,
        frac_test: float = 0.1,
        identity: float = 0.4,
        seed: Optional[int] = 42,
        **kwargs: Any,
    ) -> Dict[str, List[int]]:
        """
        Generate homology-aware split indices using MMseqs2 clustering.

        This method performs sequence clustering using MMseqs2 to group similar sequences
        together, then distributes clusters across train/valid/test sets to prevent
        data leakage due to sequence similarity.

        Args:
            data: List of sequences to split
            frac_train: Fraction of data for training set (default: 0.8)
            frac_valid: Fraction of data for validation set (default: 0.1)
            frac_test: Fraction of data for test set (default: 0.1)
            identity: Sequence identity threshold for clustering (default: 0.4)
            seed: Random seed for reproducibility (default: 42)
            **kwargs: Additional MMseqs2 parameters (coverage, sensitivity, etc.)

        Returns:
            Dictionary containing train/valid/test split indices:
            {
                "train": [indices for training set],
                "valid": [indices for validation set],
                "test": [indices for test set]
            }

        Raises:
            ValueError: If fractions don't sum to 1.0 or are invalid
        """
        logger.info(
            f"Starting homology-aware split: data_size={len(data)}, "
            f"frac_train={frac_train}, frac_valid={frac_valid}, frac_test={frac_test}, "
            f"identity={identity}, seed={seed}"
        )

        # Use parent class validation methods
        self.validate_fractions(frac_train, frac_valid, frac_test)

        # Extract MMseqs2 parameters
        mmseqs_params = self._extract_mmseqs_params(kwargs)

        # Get clustering results
        cluster_map = self._get_or_create_clusters(data, identity, **mmseqs_params)
        cluster_items = list(cluster_map.items())

        split_result = self._generate_split_from_clusters(
            cluster_items, data, frac_train, frac_valid, frac_test, seed
        )

        logger.info(
            f"Homology-aware split completed: Train={len(split_result['train'])}, "
            f"Valid={len(split_result['valid'])}, Test={len(split_result['test'])}"
        )
        return split_result

    def get_split_kfold_indices(
        self,
        data: List[str],
        k_folds: int = 5,
        identity: float = 0.4,
        seed: Optional[int] = 42,
        **kwargs: Any,
    ) -> Dict[str, Dict[str, List[int]]]:
        """
        Generate k-fold cross-validation splits based on sequence clustering.

        This method performs MMseqs2 clustering first, then distributes clusters
        across k folds to ensure similar sequences stay within the same fold.
        For each fold, the fold itself becomes the test set, and remaining data
        is split into train/valid sets.

        Args:
            data: List of sequences to split
            k_folds: Number of folds for cross-validation (default: 5)
            identity: Sequence identity threshold for clustering (default: 0.4)
            seed: Random seed for reproducibility (default: 42)
            **kwargs: Additional MMseqs2 parameters (coverage, sensitivity, etc.)

        Returns:
            Dictionary with keys in format "fold_X" where X is the fold index (0 to k_folds-1).
            Each fold contains train/valid/test splits where the test set is the X-th fold.
            {
                "fold_0": {"train": [...], "valid": [...], "test": [...]},
                "fold_1": {"train": [...], "valid": [...], "test": [...]},
                ...
            }

        Raises:
            ValueError: If k_folds <= 1
        """
        logger.info(
            f"Starting homology-aware k-fold split: data_size={len(data)}, "
            f"k_folds={k_folds}, identity={identity}, seed={seed}"
        )

        if k_folds <= 1:
            raise ValueError(f"k_folds must be greater than 1, got {k_folds}")

        # Extract MMseqs2 parameters
        mmseqs_params = self._extract_mmseqs_params(kwargs)

        # Get clustering results
        cluster_map = self._get_or_create_clusters(data, identity, **mmseqs_params)
        cluster_items = list(cluster_map.items())

        # Shuffle clusters using fixed seed
        if seed is not None:
            rng = np.random.RandomState(seed)
            rng.shuffle(cluster_items)
        else:
            np.random.shuffle(cluster_items)

        # Distribute clusters as evenly as possible across k folds
        folds = self._distribute_clusters_to_folds(cluster_items, k_folds)

        # Generate k-fold split results
        kfold_results = self._generate_kfold_results(folds, data, k_folds, seed)

        logger.info(
            f"All {k_folds} homology-aware k-fold splits completed successfully"
        )
        return kfold_results

    def get_split_indices_n(
        self,
        data: List[str],
        n_splits: int = 5,
        frac_train: float = 0.8,
        frac_valid: float = 0.1,
        frac_test: float = 0.1,
        identity: float = 0.4,
        seed: Union[List[int], int] = 42,
        **kwargs: Any,
    ) -> Dict[str, Dict[str, List[int]]]:
        """
        Generate n random splits using the same clustering.

        Args:
            data: Input sequences
            n_splits: Number of random splits to generate
            frac_train: Fraction for training set
            frac_valid: Fraction for validation set
            frac_test: Fraction for test set
            identity: Sequence identity threshold for clustering
            seed: Random seed for reproducibility (int or list of ints)

        Returns:
            Dictionary with keys in format "seed_X" where X is the split index (0 to n_splits-1).
            Each split contains train/valid/test splits with the specified fractions.
        """
        logger.info(
            f"Starting n random splits: data_size={len(data)}, n_splits={n_splits}, "
            f"frac_train={frac_train}, frac_valid={frac_valid}, frac_test={frac_test}, "
            f"identity={identity}, seed={seed}"
        )

        if n_splits <= 0:
            raise ValueError(f"n_splits must be positive, got {n_splits}")

        # Use parent class validation methods
        self.validate_fractions(frac_train, frac_valid, frac_test)

        # Process seed arguments
        seeds = self._prepare_seeds(seed, n_splits)

        # Extract MMseqs2 parameters
        mmseqs_params = self._extract_mmseqs_params(kwargs)

        # Get clustering results (run only once)
        cluster_map = self._get_or_create_clusters(data, identity, **mmseqs_params)
        cluster_items = list(cluster_map.items())

        split_results = {}
        for i, current_seed in enumerate(seeds):
            logger.info(f"Generating split {i + 1}/{n_splits} with seed {current_seed}")

            split_indices = self._generate_split_from_clusters(
                cluster_items, data, frac_train, frac_valid, frac_test, current_seed
            )

            # Use parent class validation methods
            if not self.validate_split_results(split_indices, len(data)):
                logger.warning(f"Split {i + 1} validation failed")

            logger.info(
                f"Split {i + 1} completed: Train={len(split_indices['train'])}, "
                f"Valid={len(split_indices['valid'])}, Test={len(split_indices['test'])}"
            )
            split_results[f"seed_{i}"] = split_indices

        logger.info(f"All {n_splits} random splits completed successfully")
        return split_results

    def _prepare_seeds(self, seed: Union[List[int], int], n_splits: int) -> List[int]:
        """
        Prepare seeds for multiple splits.

        Args:
            seed: Either a single integer or list of integers for seeding
            n_splits: Number of splits to generate

        Returns:
            List of seeds for each split

        Raises:
            ValueError: If seed list length doesn't match n_splits or invalid type
        """
        if isinstance(seed, list):
            if len(seed) != n_splits:
                raise ValueError(
                    f"Expected {n_splits} seeds, but got {len(seed)}. "
                    f"Please provide a seed for each split."
                )
            return seed
        elif isinstance(seed, int):
            return [seed + i for i in range(n_splits)]
        else:
            raise ValueError(
                "Seed must be an integer or a list of integers. "
                "If using a list, it should have the same length as n_splits."
            )

    def _extract_mmseqs_params(self, kwargs: Dict[str, Any]) -> Dict[str, Any]:
        """
        Extract MMseqs2-specific parameters from kwargs.

        Args:
            kwargs: Dictionary of keyword arguments

        Returns:
            Dictionary containing only MMseqs2-related parameters
        """
        mmseqs_param_names = {
            "coverage",
            "sensitivity",
            "alignment_mode",
            "seq_id_mode",
            "mask",
            "cov_mode",
            "threads",
            "max_iterations",
        }

        mmseqs_params = {}
        for key, value in kwargs.items():
            if key in mmseqs_param_names or key.startswith("mmseqs_"):
                mmseqs_params[key] = value

        return mmseqs_params

    def _get_data_hash(self, data: List[str]) -> str:
        """
        Generate a hash for the data to check if it has changed.

        Args:
            data: List of sequences

        Returns:
            MD5 hash of the concatenated data
        """
        import hashlib

        data_str = "".join(data)
        return hashlib.md5(data_str.encode()).hexdigest()

    def _get_or_create_clusters(
        self, data: List[str], identity: float, **mmseqs_params: Any
    ) -> Dict[str, List[str]]:
        """
        Get cached clusters or create new ones if parameters changed.

        This method implements caching to avoid re-clustering when the same
        data and parameters are used multiple times.

        Args:
            data: List of sequences to cluster
            identity: Sequence identity threshold
            **mmseqs_params: Additional MMseqs2 parameters

        Returns:
            Dictionary mapping cluster IDs to lists of sequence IDs
        """
        current_data_hash = self._get_data_hash(data)

        # Check if we can use cached clustering results
        if (
            self.cluster_map is not None
            and self._cached_identity == identity
            and self._cached_params == mmseqs_params
            and self._cached_data_hash == current_data_hash
        ):
            logger.info("Using cached clustering results")
            return self.cluster_map

        # Create new clustering
        self.cluster_map = self._run_clustering(data, identity, **mmseqs_params)
        self._cached_identity = identity
        self._cached_params = mmseqs_params.copy()
        self._cached_data_hash = current_data_hash

        return self.cluster_map

    def _run_clustering(
        self, data: List[str], identity: float, **mmseqs_params: Any
    ) -> Dict[str, List[str]]:
        """
        Run MMseqs2 clustering on the input sequences.

        Args:
            data: List of sequences to cluster
            identity: Sequence identity threshold for clustering
            **mmseqs_params: Additional MMseqs2 parameters

        Returns:
            Dictionary mapping cluster IDs to lists of sequence IDs

        Raises:
            Exception: If MMseqs2 clustering fails
        """
        logger.info(
            f"Starting MMseqs2 clustering: data_size={len(data)}, "
            f"identity={identity}, params={mmseqs_params}"
        )

        try:
            with tempfile.TemporaryDirectory() as tmp_root:
                input_fasta = os.path.join(tmp_root, "input.fasta")
                output_dir = os.path.join(tmp_root, "output")
                tmp_dir = os.path.join(tmp_root, "tmp")

                save_fasta(data, input_fasta)
                logger.info(f"Input data saved to {input_fasta}")

                tsv_path = run_mmseqs_clustering(
                    input_fasta, output_dir, tmp_dir, identity, **mmseqs_params
                )
                cluster_map = parse_cluster_tsv(tsv_path)
                self._print_cluster_stats(cluster_map)

            logger.info(
                f"MMseqs2 clustering completed: generated {len(cluster_map)} clusters "
                f"from {len(data)} sequences"
            )
            return cluster_map
        except Exception as e:
            logger.error(f"MMseqs2 clustering failed: {e}")
            raise

    def _distribute_clusters_to_folds(
        self, cluster_items: List[Tuple[str, List[str]]], k_folds: int
    ) -> List[List[str]]:
        """
        Distribute clusters across k folds as evenly as possible.

        Uses a greedy algorithm to assign each cluster to the currently
        smallest fold to achieve balanced fold sizes.

        Args:
            cluster_items: List of (cluster_id, members) tuples
            k_folds: Number of folds to create

        Returns:
            List of folds, where each fold is a list of sequence IDs
        """
        folds = [[] for _ in range(k_folds)]
        fold_sizes = [0] * k_folds

        for _, members in cluster_items:
            smallest_fold = np.argmin(fold_sizes)
            folds[smallest_fold].extend(members)
            fold_sizes[smallest_fold] += len(members)

        # Log fold size distribution
        logger.info(f"Fold size distribution: {fold_sizes}")
        return folds

    def _generate_kfold_results(
        self, folds: List[List[str]], data: List[str], k_folds: int, seed: Optional[int]
    ) -> Dict[str, Dict[str, List[int]]]:
        """
        Generate k-fold results from distributed folds.

        For each fold, the fold itself becomes the test set, and remaining
        folds are combined and split into train/valid sets (80/20 split).

        Args:
            folds: List of folds, each containing sequence IDs
            data: Original data for creating ID-to-index mapping
            k_folds: Number of folds
            seed: Random seed for train/valid splitting

        Returns:
            Dictionary with fold results in format "fold_X"
        """
        id_to_idx = {f"seq{i}": i for i in range(len(data))}
        kfold_results = {}

        for fold_idx in range(k_folds):
            test_ids = folds[fold_idx]

            # Collect data from other folds
            remaining_ids = []
            for i in range(k_folds):
                if i != fold_idx:
                    remaining_ids.extend(folds[i])

            # Split remaining data into train and validation sets
            if seed is not None:
                rng = np.random.RandomState(seed + fold_idx)
                rng.shuffle(remaining_ids)
            else:
                np.random.shuffle(remaining_ids)

            train_size = int(len(remaining_ids) * 0.8)
            train_ids = remaining_ids[:train_size]
            valid_ids = remaining_ids[train_size:]

            kfold_results[f"fold_{fold_idx}"] = {
                "train": [id_to_idx[x] for x in train_ids if x in id_to_idx],
                "valid": [id_to_idx[x] for x in valid_ids if x in id_to_idx],
                "test": [id_to_idx[x] for x in test_ids if x in id_to_idx],
            }

            logger.info(
                f"Fold {fold_idx} completed: "
                f"Train={len(kfold_results[f'fold_{fold_idx}']['train'])}, "
                f"Valid={len(kfold_results[f'fold_{fold_idx}']['valid'])}, "
                f"Test={len(kfold_results[f'fold_{fold_idx}']['test'])}"
            )

        return kfold_results

    def _generate_split_from_clusters(
        self,
        cluster_items: List[Tuple[str, List[str]]],
        data: List[str],
        frac_train: float,
        frac_valid: float,
        frac_test: float,
        seed: Optional[int],
    ) -> Dict[str, List[int]]:
        """
        Helper method to generate train/valid/test split from clustered data.

        Args:
            cluster_items: List of (cluster_id, members) tuples
            data: Original data for size calculation
            frac_train: Fraction for training set
            frac_valid: Fraction for validation set
            frac_test: Fraction for test set
            seed: Random seed

        Returns:
            Dictionary with train/valid/test indices
        """
        # Shuffle clusters
        cluster_items_copy = cluster_items.copy()
        if seed is not None:
            np.random.RandomState(seed).shuffle(cluster_items_copy)
        else:
            np.random.shuffle(cluster_items_copy)

        # Sort clusters by size
        cluster_items_sorted = sorted(cluster_items_copy, key=lambda x: len(x[1]))
        test_ids = []
        remaining_ids = []
        count_test = 0
        test_data_size = int(len(data) * frac_test)

        for _, members in cluster_items_sorted:
            if count_test + len(members) <= test_data_size:
                test_ids.extend(members)
                count_test += len(members)
            else:
                remaining_ids.extend(members)

        # Split remaining data into train and validation sets
        train_data_size = int(len(data) * frac_train)
        valid_data_size = int(len(data) * frac_valid)
<<<<<<< HEAD
        np.random.shuffle(remaining_ids)
=======
>>>>>>> 909f517e
        train_ids = remaining_ids[:train_data_size]
        valid_ids = remaining_ids[train_data_size:]

        logger.info(
            f"Split distribution: "
            f"Target train={train_data_size}, Actual train={len(train_ids)} | "
            f"Target valid={valid_data_size}, Actual valid={len(valid_ids)} | "
            f"Target test={test_data_size}, Actual test={len(test_ids)}"
        )

        # Create a mapping from sequence ID to index
        id_to_idx = {f"seq{i}": i for i in range(len(data))}

        return {
            "train": [id_to_idx[x] for x in train_ids if x in id_to_idx],
            "valid": [id_to_idx[x] for x in valid_ids if x in id_to_idx],
            "test": [id_to_idx[x] for x in test_ids if x in id_to_idx],
        }

    def _print_cluster_stats(self, cluster_map: Dict[str, List[str]]) -> None:
        """
        Print comprehensive cluster statistics.

        Args:
            cluster_map: Dictionary mapping cluster IDs to sequence ID lists
        """
        cluster_sizes = [len(members) for members in cluster_map.values()]

        # Statistical information
        total_sequences = sum(cluster_sizes)
        avg_cluster_size = np.mean(cluster_sizes)
        median_cluster_size = np.median(cluster_sizes)
        max_cluster_size = max(cluster_sizes)
        min_cluster_size = min(cluster_sizes)

        bins = {
            "size = 1": 0,
            "size 2–4": 0,
            "size 5–9": 0,
            "size 10–19": 0,
            "size 20+": 0,
        }

        for size in cluster_sizes:
            if size == 1:
                bins["size = 1"] += 1
            elif 2 <= size <= 4:
                bins["size 2–4"] += 1
            elif 5 <= size <= 9:
                bins["size 5–9"] += 1
            elif 10 <= size <= 19:
                bins["size 10–19"] += 1
            else:
                bins["size 20+"] += 1

        log_message = (
            f"Clustering Statistics:\n"
            f"  Total clusters: {len(cluster_map)}\n"
            f"  Total sequences: {total_sequences}\n"
            f"  Average cluster size: {avg_cluster_size:.2f}\n"
            f"  Median cluster size: {median_cluster_size:.1f}\n"
            f"  Min cluster size: {min_cluster_size}\n"
            f"  Max cluster size: {max_cluster_size}\n"
            f"  Cluster size distribution:\n"
        )

        for label, count in bins.items():
            percentage = (count / len(cluster_map)) * 100
            log_message += f"    {label}: {count} clusters ({percentage:.1f}%)\n"

        logger.info(log_message)

    def clear_cache(self) -> None:
        """
        Clear cached clustering results.

        This forces the next clustering operation to run from scratch,
        useful when you want to ensure fresh results or free memory.
        """
        self.cluster_map = None
        self._cached_identity = None
        self._cached_params = None
        self._cached_data_hash = None
        logger.info("Clustering cache cleared")

    def get_cluster_info(self) -> Optional[Dict[str, Any]]:
        """
        Get comprehensive information about the current clustering.

        Returns:
            Dictionary containing cluster statistics and parameters,
            or None if no clustering has been performed yet.

        Example:
            {
                "num_clusters": 150,
                "total_sequences": 1000,
                "avg_cluster_size": 6.67,
                "median_cluster_size": 4.0,
                "min_cluster_size": 1,
                "max_cluster_size": 45,
                "identity_threshold": 4,
                "mmseqs_params": {"coverage": 0.8, "sensitivity": 7.5}
            }
        """
        if self.cluster_map is None:
            return None

        cluster_sizes = [len(members) for members in self.cluster_map.values()]
        return {
            "num_clusters": len(self.cluster_map),
            "total_sequences": sum(cluster_sizes),
            "avg_cluster_size": np.mean(cluster_sizes),
            "median_cluster_size": np.median(cluster_sizes),
            "min_cluster_size": min(cluster_sizes),
            "max_cluster_size": max(cluster_sizes),
            "identity_threshold": self._cached_identity,
            "mmseqs_params": self._cached_params.copy() if self._cached_params else {},
        }


if __name__ == "__main__":
    from pepbenchmark.single_peptide.singeltask_dataset import SingleTaskDatasetManager

    dataset_name = "AV_APML"  # Change this to your dataset name

    dataset_manager = SingleTaskDatasetManager(
        dataset_name=dataset_name, official_feature_names=["fasta"]
    )
    fasta = dataset_manager.get_official_feature("fasta")

    splitter = MMseqs2Splitter()

    # Test with default MMseqs2 parameters
    logger.info("=" * 50)
    logger.info("Testing with default MMseqs2 parameters")
    logger.info("=" * 50)

    # Generate 5 random splits with default parameters
    random_splits = splitter.get_split_indices_n(
        fasta,
        n_splits=5,
        frac_train=0.8,
        frac_valid=0.1,
        frac_test=0.1,
        identity=0.25,
        seed=42,
    )

    # Test with custom MMseqs2 parameters
    logger.info("=" * 50)
    logger.info("Testing with custom MMseqs2 parameters")
    logger.info("=" * 50)

    # Generate k-fold cross-validation splits with custom parameters
    kfold_splits = splitter.get_split_kfold_indices(
        fasta,
        k_folds=5,
        identity=0.25,
        seed=42,
        coverage=0.8,
        sensitivity=7.5,
        threads=4,
        cov_mode=1,
    )

    # Test with single split and additional custom parameters
    logger.info("=" * 50)
    logger.info("Testing single split with custom parameters")
    logger.info("=" * 50)

    single_split = splitter.get_split_indices(
        fasta,
        frac_train=0.7,
        frac_valid=0.15,
        frac_test=0.15,
        identity=0.3,
        seed=123,
        # More custom MMseqs2 parameters
        coverage=0.5,
        sensitivity=6.0,
        alignment_mode=2,
        seq_id_mode=0,
        mask=1,
    )

    # Print cluster information
    cluster_info = splitter.get_cluster_info()
    if cluster_info:
        logger.info(f"Cluster info: {cluster_info}")

    # Test save and load split results
    logger.info("=" * 50)
    logger.info("Testing save and load split results")
    logger.info("=" * 50)

    # Test saving and loading single split results

    # Save single split results in both JSON and numpy formats
    json_path = "single_split.json"
    numpy_path = "single_split.npz"

    # Save in JSON format
    splitter.save_split_results(single_split, json_path, format="json")
    logger.info(f"Single split saved to JSON: {json_path}")

    # Save in numpy format
    splitter.save_split_results(single_split, numpy_path, format="numpy")
    logger.info(f"Single split saved to numpy: {numpy_path}")

    # Load and verify JSON format
    loaded_json = splitter.load_split_results(json_path, format="json")
    logger.info(
        f"Loaded JSON split - Train: {len(loaded_json['train'])}, Valid: {len(loaded_json['valid'])}, Test: {len(loaded_json['test'])}"
    )

    # Verify loaded data matches original
    for split_name in ["train", "valid", "test"]:
        original_indices = set(single_split[split_name])
        loaded_indices = set(loaded_json[split_name])
        if original_indices == loaded_indices:
            logger.info(f"✓ {split_name} split matches after JSON load")
        else:
            logger.error(f"✗ {split_name} split mismatch after JSON load")

    # Load and verify numpy format
    loaded_numpy = splitter.load_split_results(numpy_path, format="numpy")
    logger.info(
        f"Loaded numpy split - Train: {len(loaded_numpy['train'])}, Valid: {len(loaded_numpy['valid'])}, Test: {len(loaded_numpy['test'])}"
    )

    # Verify loaded data matches original
    for split_name in ["train", "valid", "test"]:
        original_indices = set(single_split[split_name])
        loaded_indices = set(loaded_numpy[split_name])
        if original_indices == loaded_indices:
            logger.info(f"✓ {split_name} split matches after numpy load")
        else:
            logger.error(f"✗ {split_name} split mismatch after numpy load")

    # Test saving and loading multiple splits
    multi_splits_path = "random_splits.json"
    splitter.save_split_results(random_splits, multi_splits_path, format="json")
    logger.info(f"Multiple splits saved to: {multi_splits_path}")

    loaded_multi = splitter.load_split_results(multi_splits_path, format="json")
    logger.info(f"Loaded multiple splits with keys: {list(loaded_multi.keys())}")

    # Verify structure of loaded multiple splits
    for split_key in random_splits.keys():
        if split_key in loaded_multi:
            for split_name in ["train", "valid", "test"]:
                original_count = len(random_splits[split_key][split_name])
                loaded_count = len(loaded_multi[split_key][split_name])
                if original_count == loaded_count:
                    logger.info(
                        f"✓ {split_key}.{split_name} count matches ({original_count})"
                    )
                else:
                    logger.error(
                        f"✗ {split_key}.{split_name} count mismatch: {original_count} vs {loaded_count}"
                    )
        else:
            logger.error(f"✗ Missing split key: {split_key}")

    # Test saving and loading k-fold splits
    kfold_splits_path = "kfold_splits.json"
    splitter.save_split_results(kfold_splits, kfold_splits_path, format="json")
    logger.info(f"K-fold splits saved to: {kfold_splits_path}")

    loaded_kfold = splitter.load_split_results(kfold_splits_path, format="json")
    logger.info(f"Loaded k-fold splits with keys: {list(loaded_kfold.keys())}")

    # Test get_split_statistics
    stats = splitter.get_split_statistics(single_split)
    logger.info(f"Split statistics: {stats}")

    # Verify statistics
    expected_total = len(fasta)
    if stats["total_size"] == expected_total:
        logger.info(f"✓ Total size matches: {expected_total}")
    else:
        logger.error(
            f"✗ Total size mismatch: expected {expected_total}, got {stats['total_size']}"
        )

    # Check that fractions sum to approximately 1.0
    total_fraction = (
        stats["train_fraction"] + stats["valid_fraction"] + stats["test_fraction"]
    )
    if abs(total_fraction - 1.0) < 0.001:
        logger.info(f"✓ Fractions sum to 1.0: {total_fraction}")
    else:
        logger.error(f"✗ Fractions don't sum to 1.0: {total_fraction}")

    # Clean up generated files
    for file_path in [json_path, numpy_path, multi_splits_path, kfold_splits_path]:
        if os.path.exists(file_path):
            os.remove(file_path)
            logger.info(f"Cleaned up: {file_path}")
        else:
            logger.warning(f"File not found for cleanup: {file_path}")

    logger.info("All MMseqs2 tests completed successfully!")<|MERGE_RESOLUTION|>--- conflicted
+++ resolved
@@ -15,6 +15,7 @@
 import os
 import tempfile
 from typing import Any, Dict, List, Optional, Tuple, Union
+from typing import Any, Dict, List, Optional, Tuple, Union
 
 import numpy as np
 
@@ -25,6 +26,7 @@
 )
 from pepbenchmark.splitter.base_splitter import AbstractSplitter
 from pepbenchmark.utils.logging import get_logger
+from pepbenchmark.utils.logging import get_logger
 
 logger = get_logger(__name__)
 
@@ -33,8 +35,10 @@
     """
     MMseqs2-based sequence splitter for homology-aware splitting.
 
+
     This splitter uses MMseqs2 clustering to ensure that similar sequences
     are placed in the same split, preventing data leakage in evaluation.
+
 
     Result Key Naming Conventions:
     - get_split_indices_n(): Returns keys as "seed_X" (X = 0 to n_splits-1)
@@ -43,7 +47,11 @@
 
     Initializes the MMseqs2Splitter, including caching mechanism for clustering results to avoid
     re-clustering when the same data and parameters are used.
+
+    Initializes the MMseqs2Splitter, including caching mechanism for clustering results to avoid
+    re-clustering when the same data and parameters are used.
     """
+
 
     def __init__(self):
         super().__init__()
@@ -59,15 +67,18 @@
         frac_valid: float = 0.1,
         frac_test: float = 0.1,
         identity: float = 0.4,
+        identity: float = 0.4,
         seed: Optional[int] = 42,
         **kwargs: Any,
     ) -> Dict[str, List[int]]:
         """
         Generate homology-aware split indices using MMseqs2 clustering.
 
+
         This method performs sequence clustering using MMseqs2 to group similar sequences
         together, then distributes clusters across train/valid/test sets to prevent
         data leakage due to sequence similarity.
+
 
         Args:
             data: List of sequences to split
@@ -75,8 +86,10 @@
             frac_valid: Fraction of data for validation set (default: 0.1)
             frac_test: Fraction of data for test set (default: 0.1)
             identity: Sequence identity threshold for clustering (default: 0.4)
+            identity: Sequence identity threshold for clustering (default: 0.4)
             seed: Random seed for reproducibility (default: 42)
             **kwargs: Additional MMseqs2 parameters (coverage, sensitivity, etc.)
+
 
         Returns:
             Dictionary containing train/valid/test split indices:
@@ -86,6 +99,7 @@
                 "test": [indices for test set]
             }
 
+
         Raises:
             ValueError: If fractions don't sum to 1.0 or are invalid
         """
@@ -98,8 +112,10 @@
         # Use parent class validation methods
         self.validate_fractions(frac_train, frac_valid, frac_test)
 
+
         # Extract MMseqs2 parameters
         mmseqs_params = self._extract_mmseqs_params(kwargs)
+
 
         # Get clustering results
         cluster_map = self._get_or_create_clusters(data, identity, **mmseqs_params)
@@ -120,23 +136,28 @@
         data: List[str],
         k_folds: int = 5,
         identity: float = 0.4,
+        identity: float = 0.4,
         seed: Optional[int] = 42,
         **kwargs: Any,
     ) -> Dict[str, Dict[str, List[int]]]:
         """
         Generate k-fold cross-validation splits based on sequence clustering.
+
 
         This method performs MMseqs2 clustering first, then distributes clusters
         across k folds to ensure similar sequences stay within the same fold.
         For each fold, the fold itself becomes the test set, and remaining data
         is split into train/valid sets.
 
+
         Args:
             data: List of sequences to split
             k_folds: Number of folds for cross-validation (default: 5)
             identity: Sequence identity threshold for clustering (default: 0.4)
+            identity: Sequence identity threshold for clustering (default: 0.4)
             seed: Random seed for reproducibility (default: 42)
             **kwargs: Additional MMseqs2 parameters (coverage, sensitivity, etc.)
+
 
         Returns:
             Dictionary with keys in format "fold_X" where X is the fold index (0 to k_folds-1).
@@ -147,6 +168,7 @@
                 ...
             }
 
+
         Raises:
             ValueError: If k_folds <= 1
         """
@@ -155,11 +177,14 @@
             f"k_folds={k_folds}, identity={identity}, seed={seed}"
         )
 
+
         if k_folds <= 1:
             raise ValueError(f"k_folds must be greater than 1, got {k_folds}")
 
+
         # Extract MMseqs2 parameters
         mmseqs_params = self._extract_mmseqs_params(kwargs)
+
 
         # Get clustering results
         cluster_map = self._get_or_create_clusters(data, identity, **mmseqs_params)
@@ -178,6 +203,9 @@
         # Generate k-fold split results
         kfold_results = self._generate_kfold_results(folds, data, k_folds, seed)
 
+        logger.info(
+            f"All {k_folds} homology-aware k-fold splits completed successfully"
+        )
         logger.info(
             f"All {k_folds} homology-aware k-fold splits completed successfully"
         )
@@ -191,6 +219,7 @@
         frac_valid: float = 0.1,
         frac_test: float = 0.1,
         identity: float = 0.4,
+        identity: float = 0.4,
         seed: Union[List[int], int] = 42,
         **kwargs: Any,
     ) -> Dict[str, Dict[str, List[int]]]:
@@ -222,11 +251,13 @@
         # Use parent class validation methods
         self.validate_fractions(frac_train, frac_valid, frac_test)
 
+
         # Process seed arguments
         seeds = self._prepare_seeds(seed, n_splits)
 
         # Extract MMseqs2 parameters
         mmseqs_params = self._extract_mmseqs_params(kwargs)
+
 
         # Get clustering results (run only once)
         cluster_map = self._get_or_create_clusters(data, identity, **mmseqs_params)
@@ -236,13 +267,16 @@
         for i, current_seed in enumerate(seeds):
             logger.info(f"Generating split {i + 1}/{n_splits} with seed {current_seed}")
 
+
             split_indices = self._generate_split_from_clusters(
                 cluster_items, data, frac_train, frac_valid, frac_test, current_seed
             )
 
+
             # Use parent class validation methods
             if not self.validate_split_results(split_indices, len(data)):
                 logger.warning(f"Split {i + 1} validation failed")
+
 
             logger.info(
                 f"Split {i + 1} completed: Train={len(split_indices['train'])}, "
@@ -257,12 +291,15 @@
         """
         Prepare seeds for multiple splits.
 
+
         Args:
             seed: Either a single integer or list of integers for seeding
             n_splits: Number of splits to generate
 
+
         Returns:
             List of seeds for each split
+
 
         Raises:
             ValueError: If seed list length doesn't match n_splits or invalid type
@@ -286,8 +323,10 @@
         """
         Extract MMseqs2-specific parameters from kwargs.
 
+
         Args:
             kwargs: Dictionary of keyword arguments
+
 
         Returns:
             Dictionary containing only MMseqs2-related parameters
@@ -301,26 +340,39 @@
             "cov_mode",
             "threads",
             "max_iterations",
+            "coverage",
+            "sensitivity",
+            "alignment_mode",
+            "seq_id_mode",
+            "mask",
+            "cov_mode",
+            "threads",
+            "max_iterations",
         }
+
 
         mmseqs_params = {}
         for key, value in kwargs.items():
             if key in mmseqs_param_names or key.startswith("mmseqs_"):
                 mmseqs_params[key] = value
 
+
         return mmseqs_params
 
     def _get_data_hash(self, data: List[str]) -> str:
         """
         Generate a hash for the data to check if it has changed.
 
+
         Args:
             data: List of sequences
 
+
         Returns:
             MD5 hash of the concatenated data
         """
         import hashlib
+
 
         data_str = "".join(data)
         return hashlib.md5(data_str.encode()).hexdigest()
@@ -331,20 +383,30 @@
         """
         Get cached clusters or create new ones if parameters changed.
 
+
         This method implements caching to avoid re-clustering when the same
         data and parameters are used multiple times.
+
 
         Args:
             data: List of sequences to cluster
             identity: Sequence identity threshold
             **mmseqs_params: Additional MMseqs2 parameters
 
+
         Returns:
             Dictionary mapping cluster IDs to lists of sequence IDs
         """
         current_data_hash = self._get_data_hash(data)
 
+
         # Check if we can use cached clustering results
+        if (
+            self.cluster_map is not None
+            and self._cached_identity == identity
+            and self._cached_params == mmseqs_params
+            and self._cached_data_hash == current_data_hash
+        ):
         if (
             self.cluster_map is not None
             and self._cached_identity == identity
@@ -354,12 +416,14 @@
             logger.info("Using cached clustering results")
             return self.cluster_map
 
+
         # Create new clustering
         self.cluster_map = self._run_clustering(data, identity, **mmseqs_params)
         self._cached_identity = identity
         self._cached_params = mmseqs_params.copy()
         self._cached_data_hash = current_data_hash
 
+
         return self.cluster_map
 
     def _run_clustering(
@@ -368,13 +432,16 @@
         """
         Run MMseqs2 clustering on the input sequences.
 
+
         Args:
             data: List of sequences to cluster
             identity: Sequence identity threshold for clustering
             **mmseqs_params: Additional MMseqs2 parameters
 
+
         Returns:
             Dictionary mapping cluster IDs to lists of sequence IDs
+
 
         Raises:
             Exception: If MMseqs2 clustering fails
@@ -383,6 +450,7 @@
             f"Starting MMseqs2 clustering: data_size={len(data)}, "
             f"identity={identity}, params={mmseqs_params}"
         )
+
 
         try:
             with tempfile.TemporaryDirectory() as tmp_root:
@@ -414,12 +482,15 @@
         """
         Distribute clusters across k folds as evenly as possible.
 
+
         Uses a greedy algorithm to assign each cluster to the currently
         smallest fold to achieve balanced fold sizes.
 
+
         Args:
             cluster_items: List of (cluster_id, members) tuples
             k_folds: Number of folds to create
+
 
         Returns:
             List of folds, where each fold is a list of sequence IDs
@@ -442,8 +513,10 @@
         """
         Generate k-fold results from distributed folds.
 
+
         For each fold, the fold itself becomes the test set, and remaining
         folds are combined and split into train/valid sets (80/20 split).
+
 
         Args:
             folds: List of folds, each containing sequence IDs
@@ -451,6 +524,7 @@
             k_folds: Number of folds
             seed: Random seed for train/valid splitting
 
+
         Returns:
             Dictionary with fold results in format "fold_X"
         """
@@ -459,6 +533,7 @@
 
         for fold_idx in range(k_folds):
             test_ids = folds[fold_idx]
+
 
             # Collect data from other folds
             remaining_ids = []
@@ -472,6 +547,7 @@
                 rng.shuffle(remaining_ids)
             else:
                 np.random.shuffle(remaining_ids)
+
 
             train_size = int(len(remaining_ids) * 0.8)
             train_ids = remaining_ids[:train_size]
@@ -537,12 +613,24 @@
                 remaining_ids.extend(members)
 
         # Split remaining data into train and validation sets
+        # Sort clusters by size
+        cluster_items_sorted = sorted(cluster_items_copy, key=lambda x: len(x[1]))
+        test_ids = []
+        remaining_ids = []
+        count_test = 0
+        test_data_size = int(len(data) * frac_test)
+
+        for _, members in cluster_items_sorted:
+            if count_test + len(members) <= test_data_size:
+                test_ids.extend(members)
+                count_test += len(members)
+            else:
+                remaining_ids.extend(members)
+
+        # Split remaining data into train and validation sets
         train_data_size = int(len(data) * frac_train)
         valid_data_size = int(len(data) * frac_valid)
-<<<<<<< HEAD
         np.random.shuffle(remaining_ids)
-=======
->>>>>>> 909f517e
         train_ids = remaining_ids[:train_data_size]
         valid_ids = remaining_ids[train_data_size:]
 
@@ -551,10 +639,12 @@
             f"Target train={train_data_size}, Actual train={len(train_ids)} | "
             f"Target valid={valid_data_size}, Actual valid={len(valid_ids)} | "
             f"Target test={test_data_size}, Actual test={len(test_ids)}"
+            f"Target test={test_data_size}, Actual test={len(test_ids)}"
         )
 
         # Create a mapping from sequence ID to index
         id_to_idx = {f"seq{i}": i for i in range(len(data))}
+
 
         return {
             "train": [id_to_idx[x] for x in train_ids if x in id_to_idx],
@@ -566,10 +656,12 @@
         """
         Print comprehensive cluster statistics.
 
+
         Args:
             cluster_map: Dictionary mapping cluster IDs to sequence ID lists
         """
         cluster_sizes = [len(members) for members in cluster_map.values()]
+
 
         # Statistical information
         total_sequences = sum(cluster_sizes)
@@ -609,15 +701,18 @@
             f"  Cluster size distribution:\n"
         )
 
+
         for label, count in bins.items():
             percentage = (count / len(cluster_map)) * 100
             log_message += f"    {label}: {count} clusters ({percentage:.1f}%)\n"
 
+
         logger.info(log_message)
 
     def clear_cache(self) -> None:
         """
         Clear cached clustering results.
+
 
         This forces the next clustering operation to run from scratch,
         useful when you want to ensure fresh results or free memory.
@@ -632,9 +727,11 @@
         """
         Get comprehensive information about the current clustering.
 
+
         Returns:
             Dictionary containing cluster statistics and parameters,
             or None if no clustering has been performed yet.
+
 
         Example:
             {
@@ -645,11 +742,13 @@
                 "min_cluster_size": 1,
                 "max_cluster_size": 45,
                 "identity_threshold": 4,
+                "identity_threshold": 4,
                 "mmseqs_params": {"coverage": 0.8, "sensitivity": 7.5}
             }
         """
         if self.cluster_map is None:
             return None
+
 
         cluster_sizes = [len(members) for members in self.cluster_map.values()]
         return {
@@ -660,6 +759,7 @@
             "min_cluster_size": min(cluster_sizes),
             "max_cluster_size": max(cluster_sizes),
             "identity_threshold": self._cached_identity,
+            "mmseqs_params": self._cached_params.copy() if self._cached_params else {},
             "mmseqs_params": self._cached_params.copy() if self._cached_params else {},
         }
 
@@ -741,20 +841,28 @@
 
     # Test saving and loading single split results
 
+
     # Save single split results in both JSON and numpy formats
     json_path = "single_split.json"
     numpy_path = "single_split.npz"
 
+
     # Save in JSON format
     splitter.save_split_results(single_split, json_path, format="json")
     logger.info(f"Single split saved to JSON: {json_path}")
 
+
     # Save in numpy format
     splitter.save_split_results(single_split, numpy_path, format="numpy")
     logger.info(f"Single split saved to numpy: {numpy_path}")
 
+
     # Load and verify JSON format
     loaded_json = splitter.load_split_results(json_path, format="json")
+    logger.info(
+        f"Loaded JSON split - Train: {len(loaded_json['train'])}, Valid: {len(loaded_json['valid'])}, Test: {len(loaded_json['test'])}"
+    )
+
     logger.info(
         f"Loaded JSON split - Train: {len(loaded_json['train'])}, Valid: {len(loaded_json['valid'])}, Test: {len(loaded_json['test'])}"
     )
@@ -768,8 +876,13 @@
         else:
             logger.error(f"✗ {split_name} split mismatch after JSON load")
 
+
     # Load and verify numpy format
     loaded_numpy = splitter.load_split_results(numpy_path, format="numpy")
+    logger.info(
+        f"Loaded numpy split - Train: {len(loaded_numpy['train'])}, Valid: {len(loaded_numpy['valid'])}, Test: {len(loaded_numpy['test'])}"
+    )
+
     logger.info(
         f"Loaded numpy split - Train: {len(loaded_numpy['train'])}, Valid: {len(loaded_numpy['valid'])}, Test: {len(loaded_numpy['test'])}"
     )
@@ -783,13 +896,16 @@
         else:
             logger.error(f"✗ {split_name} split mismatch after numpy load")
 
+
     # Test saving and loading multiple splits
     multi_splits_path = "random_splits.json"
     splitter.save_split_results(random_splits, multi_splits_path, format="json")
     logger.info(f"Multiple splits saved to: {multi_splits_path}")
 
+
     loaded_multi = splitter.load_split_results(multi_splits_path, format="json")
     logger.info(f"Loaded multiple splits with keys: {list(loaded_multi.keys())}")
+
 
     # Verify structure of loaded multiple splits
     for split_key in random_splits.keys():
@@ -801,24 +917,34 @@
                     logger.info(
                         f"✓ {split_key}.{split_name} count matches ({original_count})"
                     )
+                    logger.info(
+                        f"✓ {split_key}.{split_name} count matches ({original_count})"
+                    )
                 else:
+                    logger.error(
+                        f"✗ {split_key}.{split_name} count mismatch: {original_count} vs {loaded_count}"
+                    )
                     logger.error(
                         f"✗ {split_key}.{split_name} count mismatch: {original_count} vs {loaded_count}"
                     )
         else:
             logger.error(f"✗ Missing split key: {split_key}")
 
+
     # Test saving and loading k-fold splits
     kfold_splits_path = "kfold_splits.json"
     splitter.save_split_results(kfold_splits, kfold_splits_path, format="json")
     logger.info(f"K-fold splits saved to: {kfold_splits_path}")
 
+
     loaded_kfold = splitter.load_split_results(kfold_splits_path, format="json")
     logger.info(f"Loaded k-fold splits with keys: {list(loaded_kfold.keys())}")
+
 
     # Test get_split_statistics
     stats = splitter.get_split_statistics(single_split)
     logger.info(f"Split statistics: {stats}")
+
 
     # Verify statistics
     expected_total = len(fasta)
@@ -829,7 +955,14 @@
             f"✗ Total size mismatch: expected {expected_total}, got {stats['total_size']}"
         )
 
+        logger.error(
+            f"✗ Total size mismatch: expected {expected_total}, got {stats['total_size']}"
+        )
+
     # Check that fractions sum to approximately 1.0
+    total_fraction = (
+        stats["train_fraction"] + stats["valid_fraction"] + stats["test_fraction"]
+    )
     total_fraction = (
         stats["train_fraction"] + stats["valid_fraction"] + stats["test_fraction"]
     )
@@ -846,4 +979,4 @@
         else:
             logger.warning(f"File not found for cleanup: {file_path}")
 
-    logger.info("All MMseqs2 tests completed successfully!")+    logger.info("All MMseqs2 tests completed successfully!")
